// Copyright Istio Authors
//
// Licensed under the Apache License, Version 2.0 (the "License");
// you may not use this file except in compliance with the License.
// You may obtain a copy of the License at
//
//     http://www.apache.org/licenses/LICENSE-2.0
//
// Unless required by applicable law or agreed to in writing, software
// distributed under the License is distributed on an "AS IS" BASIS,
// WITHOUT WARRANTIES OR CONDITIONS OF ANY KIND, either express or implied.
// See the License for the specific language governing permissions and
// limitations under the License.

use std::net::IpAddr;
use std::time::Duration;

use bytes::BufMut;
use itertools::Itertools;
use tracing::info;

use crate::config::ConfigSource;
use crate::test_helpers::app::TestApp;
use crate::test_helpers::netns::{Namespace, Resolver};
use crate::test_helpers::*;
use crate::workload::{LocalConfig, LocalWorkload, Workload};
use crate::{config, identity, proxy};

/// WorkloadManager provides an interface to deploy "workloads" as part of a test. Each workload
/// runs in its own isolated network namespace, simulating a real environment. Redirection in the "host network"
/// namespace is configured, which can redirect traffic to a ztunnel.
/// Note: at this time, only a single "node" (and therefor, ztunnel), is supported.
pub struct WorkloadManager {
    namespaces: netns::NamespaceManager,
    /// workloads that we have constructed
    workloads: Vec<LocalWorkload>,
    /// Node to IPs on the node that are captured
    captured_workloads: HashMap<String, Vec<IpAddr>>,
    waypoints: Vec<IpAddr>,
}

impl WorkloadManager {
    /// new instantiates a manager with the given name. Using a unique name between tests is critical.
    pub fn new(name: &str) -> anyhow::Result<Self> {
        Ok(Self {
            namespaces: netns::NamespaceManager::new(name)?,
            workloads: vec![],
            captured_workloads: Default::default(),
            waypoints: vec![],
        })
    }

    /// deploy_ztunnel runs a ztunnel instance and configures redirection on the "node".
    ///
    /// Warning: currently, workloads are not dynamically update; they are snapshotted at the time
    /// deploy_ztunnel is called. As such, you must ensure this is called after all other workloads are created.
    pub fn deploy_ztunnel(&mut self, node: &str) -> anyhow::Result<TestApp> {
        let ns = TestWorkloadBuilder::new(&format!("ztunnel-{node}"), self)
            .on_node(node)
            .uncaptured()
            .register()?;
        let ip = ns.ip();
        let veth = ns.interface();
        let lc = LocalConfig {
            workloads: self.workloads.clone(),
            policies: vec![],
        };
        let mut b = bytes::BytesMut::new().writer();
        serde_yaml::to_writer(&mut b, &lc)?;

        let cfg = config::Config {
            xds_address: None,
            fake_ca: true,
            local_xds_config: Some(ConfigSource::Static(b.into_inner().freeze())),
            local_node: Some(node.to_string()),
<<<<<<< HEAD
            ..config::parse_config(None).unwrap()
=======
            local_ip: Some(ns.ip()),
            ..config::parse_config().unwrap()
>>>>>>> 546ffc41
        };
        let waypoints = self.waypoints.iter().map(|i| i.to_string()).join(" ");
        let (tx, rx) = std::sync::mpsc::sync_channel(0);
        // Setup the ztunnel...
        ns.run_ready(move |ready| async move {
            helpers::run_command(&format!("scripts/ztunnel-redirect.sh {ip} {waypoints}"))?;
            let cert_manager = identity::mock::MockCaClient::new(Duration::from_secs(10));
            let app = crate::app::build_with_cert(cfg, cert_manager.clone()).await?;

            let ta = TestApp {
                // Not actually accessible
                admin_address: helpers::with_ip(app.admin_address, ip),
                stats_address: helpers::with_ip(app.stats_address, ip),
                proxy_addresses: proxy::Addresses {
                    outbound: helpers::with_ip(app.proxy_addresses.outbound, ip),
                    inbound: helpers::with_ip(app.proxy_addresses.inbound, ip),
                    socks5: helpers::with_ip(app.proxy_addresses.socks5, ip),
                },
                readiness_address: helpers::with_ip(app.readiness_address, ip),
                cert_manager,
            };
            ta.ready().await;
            info!("ready");
            ready.set_ready();
            tx.send(ta)?;

            app.wait_termination().await
        })?;
        // Setup the node...
        let captured = self
            .captured_workloads
            .get(node)
            .unwrap_or(&vec![])
            .iter()
            .map(|i| i.to_string())
            .join(" ");
        self.namespaces.run_in_node(node, || {
            helpers::run_command(&format!("scripts/node-redirect.sh {ip} {veth} {captured}"))
        })?;
        Ok(rx.recv()?)
    }

    /// workload_builder allows creating a new workload. It will run in its own network namespace.
    pub fn workload_builder(&mut self, name: &str, node: &str) -> TestWorkloadBuilder {
        TestWorkloadBuilder::new(name, self).on_node(node)
    }

    /// register_waypoint builds a new waypoint. This must be used for waypoints, rather than workload_builder,
    /// or the redirection will not work properly
    pub fn register_waypoint(&mut self, name: &str, node: &str) -> anyhow::Result<Namespace> {
        let ns = TestWorkloadBuilder::new(name, self)
            .hbone()
            .on_node(node)
            .register()?;
        self.waypoints.push(ns.ip());
        Ok(ns)
    }

    pub fn resolver(&self) -> Resolver {
        self.namespaces.resolver()
    }

    /// resolve acts as a "DNS lookup", converting a workload name to an IP address.
    pub fn resolve(&self, name: &str) -> anyhow::Result<IpAddr> {
        self.namespaces.resolve(name)
    }
}

pub struct TestWorkloadBuilder<'a> {
    w: LocalWorkload,
    captured: bool,
    manager: &'a mut WorkloadManager,
}

impl<'a> TestWorkloadBuilder<'a> {
    pub fn new(name: &str, manager: &'a mut WorkloadManager) -> TestWorkloadBuilder<'a> {
        TestWorkloadBuilder {
            captured: true, // workload has redirection enabled
            w: LocalWorkload {
                workload: Workload {
                    name: name.to_string(),
                    namespace: "default".to_string(),
                    service_account: "default".to_string(),
                    node: "not-local".to_string(),
                    ..test_default_workload()
                },
                vips: Default::default(),
            },
            manager,
        }
    }

    /// Set the workload to use HBONE
    pub fn hbone(mut self) -> Self {
        self.w.workload.protocol = HBONE;
        self
    }

    /// Append a waypoint to the workload
    pub fn waypoint(mut self, waypoint: IpAddr) -> Self {
        self.w.workload.waypoint_addresses.push(waypoint);
        self
    }

    /// Append a VIP to the workload
    pub fn vip(mut self, ip: &str, server_port: u16, target_port: u16) -> Self {
        self.w
            .vips
            .entry(ip.to_string())
            .or_default()
            .insert(server_port, target_port);
        self
    }

    /// Configure the workload to run a given node
    pub fn on_node(mut self, node: &str) -> Self {
        self.w.workload.node = node.to_string();
        self
    }

    /// Opt out of redirection
    pub fn uncaptured(mut self) -> Self {
        self.captured = false;
        self
    }

    /// Finish building the workload.
    pub fn register(mut self) -> anyhow::Result<Namespace> {
        let node = self.w.workload.node.clone();
        let network_namespace = self
            .manager
            .namespaces
            .child(&self.w.workload.node, &self.w.workload.name)?;
        self.w.workload.workload_ip = network_namespace.ip();
        info!(
            "registered {}/{} at {}",
            self.w.workload.namespace, self.w.workload.name, self.w.workload.workload_ip
        );
        self.manager.workloads.push(self.w);
        if self.captured {
            self.manager
                .captured_workloads
                .entry(node)
                .or_default()
                .push(network_namespace.ip());
        }
        Ok(network_namespace)
    }
}<|MERGE_RESOLUTION|>--- conflicted
+++ resolved
@@ -73,12 +73,8 @@
             fake_ca: true,
             local_xds_config: Some(ConfigSource::Static(b.into_inner().freeze())),
             local_node: Some(node.to_string()),
-<<<<<<< HEAD
+            local_ip: Some(ns.ip()),
             ..config::parse_config(None).unwrap()
-=======
-            local_ip: Some(ns.ip()),
-            ..config::parse_config().unwrap()
->>>>>>> 546ffc41
         };
         let waypoints = self.waypoints.iter().map(|i| i.to_string()).join(" ");
         let (tx, rx) = std::sync::mpsc::sync_channel(0);
